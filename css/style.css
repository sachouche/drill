@charset "UTF-8";
/* CSS Document */

@import url(http://fonts.googleapis.com/css?family=Lato:400,300,700);

* {
  outline:none;
}

html {
  height: 100%;
}

body {
	font-family:"Lato";
	padding:0;
  margin: 0;
  height: 100%;
}
.page-wrap{
  min-height: 100%;
  margin-bottom: -60px; /* negative value of footer height */
}

.mw { min-width:999px; width:100%; }

.nw { white-space:nowrap; }

a.anchor {
	display:none;
	font-size:0px;
	position:absolute;
	margin-top:-50px;
}

.home_txt a.anchor {
	margin-top:-90px;
}

#menu {
	position:fixed;	
	top:0;
	width:100%;
	z-index:5;
}

#menu.r {
	position:absolute;
}

#menu ul {
	background:#051221;
	display:block;
	font-size:0px;
	list-style:none;
	overflow:hidden;
	padding:0;
	text-align:right;
	/*
	-webkit-box-shadow: 1px 1px 1px 0px rgba(0, 0, 0, 0.4);
	-moz-box-shadow:    1px 1px 1px 0px rgba(0, 0, 0, 0.4);
	box-shadow:         1px 1px 1px 0px rgba(0, 0, 0, 0.4);
	*/
}

#menu ul li {
	display:inline-block;
	font-size:14px;
	margin:0;
	padding:0;
}

#menu ul li.logo {
	float:left;
	padding-left:30px;
}

#menu ul li.logo:hover { background:none; }

#menu ul li.logo a {
	background:url(../images/apachedrill.png) no-repeat center;
	background-size:auto 27px;
	display:block;
	height:50px;
	padding:0;
	width:80px;
}

#menu ul li a {
	color:#FFF;
	text-decoration:none;
	line-height:50px;
	padding:14px 20px;
}
/*
#menu ul li.d, #menu ul li.d:hover {
	background:#4aaf4c;
	font-weight:bold;
	text-transform:uppercase;
}
*/
#menu ul li.d, #menu ul li.d:hover {
<<<<<<< HEAD
	background:url(../images/download-ico.png) no-repeat left center #4aaf4c;
	background-size:13px auto;
	background-position:24px 16px;
	display:inline-block;
=======
	background-color: #4aaf4c;
>>>>>>> e6534219
	font-size:12px;
	text-transform:uppercase;
}
#menu ul li.d a .fa {
  position: relative;
  right: 8px;
  font-size: 14px;
}

#menu ul li.d:hover {
	background-color:#348436;
}

#menu ul li.d * {
	cursor:pointer;
}

#menu ul li.d a {
	padding:0 30px 0 40px;
	display:block;
	height:50px;
}


#menu ul li.l {
	cursor:pointer;	
}

#menu ul li.l span {
	background:url(../images/len.png) no-repeat center;
	background-size:auto 16px;
	display:block;
	line-height:50px;
	padding:0 20px;
	width:16px;
}

#menu ul li.l.open {
	background-color:#145aa8;
}

#menu ul li#twitter-menu-item {
  width:30px;
  padding-left: 2px;
  padding-right:10px;
}

#menu ul li#twitter-menu-item a {
  padding: 10px;
}

#menu ul li#twitter-menu-item img {
  width: 22px;
}

#menu ul li ul {
	background:#1a6bc7;
	display:none;
	margin:0;
	padding:0;
	position:absolute;
	text-align:left;
}

#menu ul li ul li {
	display:block;
}

#menu ul li ul li a {
	display:block;
	line-height:30px;
	padding:3px 20px;
}

#menu ul li ul li a:hover {
	background:#145aa8;
}

#menu ul li:hover {
	background:#1a6bc7;	
}

#menu ul li:hover ul {
	display:block;
}
#menu ul li.clear-float{
  display:none;
}
#subhead {
	background:#145aa8;
	color:#FFF;
	font-size:12px;
	font-weight:bold;
	height:40px;
	line-height:40px;
	left:0px;
	letter-spacing:1px;
	right:0px;
	position:fixed;	
	text-align:center;
	text-transform:uppercase;
	top:10px;
	z-index:4;	
	
	-webkit-transition: all 0.3s;
	transition: all 0.3s;
}

#subhead.show {
	top:50px;
}

#subhead ul {
	list-style:none;
	margin:0;
	padding:0;
}

#subhead ul li {
	display:inline-block;
	list-style:none;
	margin:0;
	padding:0 35px 0 35px;
}

#subhead ul li a {
	background-size:16px auto;
	background-position:left center;
	background-repeat:no-repeat;
	color:#FFF;
	display:block;
	padding:0 0 0 25px;
	text-decoration:none;
}

#subhead ul li.ag a {
	background-image:url(../images/agility-w.png);
}

#subhead ul li.fl a {
	background-image:url(../images/flexibility-w.png);
}

#subhead ul li.fa a {
	background-image:url(../images/familiarity-w.png);
}


#search {
	background:#145aa8;
	display:none;
	left:0px;
	right:0px;
	padding:30px;
	position:fixed;	
	top:50px;
	z-index:5;
}

#search.r {
	position:absolute;
	width:779px;	
}

#search input {
	background:transparent;
	border:none;
	color:#FFF;
	font-family:"Lato";
	font-size:34px;
	font-weight:lighter;
	width:100%;
}

#header {
	background:url(../images/reel-bg.png) no-repeat;
	background-size:cover;
	height:300px;
	overflow:hidden;
	position:relative;
}

#header .scroller {
	margin-left:0px;	
	overflow:hidden;
}

#header .scroller .item {
	
	float:left;
	height:300px;
	position:relative;
	width:100%;	
	z-index:1;
}

#header .scroller .item p a {
	color:#FFF;
	font-weight:bold;
	overflow: hidden;
	text-decoration:none;	
	
	position: relative;
	display: inline-block;
	outline: none;
	vertical-align: bottom;
	text-decoration: none;
	white-space: nowrap;
}

#header .scroller .item p a::before {
	position: absolute;
	top: 0;
	left: 0;
	z-index: -1;
	width: 100%;
	height: 100%;
	background: rgba(149,165,166,0.4);
	content: '';
	-webkit-transition: -webkit-transform 0.3s;
	transition: transform 0.3s;
	-webkit-transform: scaleY(0.618) translateX(-100%);
	transform: scaleY(0.618) translateX(-100%);
}

#header .scroller .item p a:hover::before,
#header .scroller .item p a:focus::before {
	-webkit-transform: scaleY(0.618) translateX(0);
	transform: scaleY(0.618) translateX(0);
}


#header .scroller .item .tc {
	color:#FFF;
	margin-left:80px;
	position:absolute;
	width:530px;
}

#header .scroller .item .tc h1 {
	font-size:36px;
	font-weight:lighter;
	margin:0 0 8px 0;
	padding:0;
}

#header .scroller .item .tc p {
	font-size:14px;
	font-weight:lighter;
	line-height:24px;
	margin:0;
	padding:0;
}

#header .scroller .item .btn {
	background: none;
	border: 2px solid #fff;
	cursor: pointer;
	color:#FFF;
	display: inline-block;
	font-size:12px;
	font-weight: bold;
	outline: none;
	margin-top:18px;
	position: relative;
	padding: 5px 30px;
	text-decoration:none;
	text-transform: uppercase;
	
	-webkit-transition: all 0.3s;
	-moz-transition: all 0.3s;
	transition: all 0.3s;
}

#header .scroller .item .btn:after {
	content: '';
	position: absolute;
	z-index: -1;
	-webkit-transition: all 0.3s;
	-moz-transition: all 0.3s;
	transition: all 0.3s;
}

#header .scroller .item .btn-1c:after {
	width: 0%;
	height: 100%;
	top: 0;
	left: 0;
	background: #fff;
}

#header .scroller .item .btn-1c:hover,
#header .scroller .item .btn-1c:active {
	color: #0e83cd;
}

#header .scroller .item .btn-1c:hover:after,
#header .scroller .item .btn-1c:active:after {
	width: 100%;
}

#header .aLeft {
	cursor:pointer;
	height:30px;
	left:20px;
	margin-top:-15px;
	position:absolute;
	top:50%;
	width:30px;	
	z-index:2;
}

#header .aRight {
	cursor:pointer;
	height:30px;
	right:20px;
	margin-top:-15px;
	position:absolute;
	top:50%;
	width:30px;	
	z-index:2;
}

.dots {
	bottom:30px;
	right:80px;
	position:absolute;
	z-index:2;	
}

.dots .dot {
	border-radius: 50%;
	background-color: transparent;
	box-shadow: inset 0 0 0 2px white;
	-webkit-transition: box-shadow 0.3s ease;
	transition: box-shadow 0.3s ease;
	
	cursor:pointer;
	display:inline-block;
	height:10px;
	margin-left:10px;
	width:10px;
}

.dots .dot:hover,
.dots .dot:focus {
	box-shadow: inset 0 0 0 2px rgba(255, 255, 255, 0.6)
}

.dots .dot.sel {
	box-shadow: inset 0 0 0 8px white;
}

.introWrapper {
	border-bottom:1px solid #CCC;
	margin-bottom:50px;	
}

table.intro {
	background:url(../images/intro-bg.gif) no-repeat center;
	table-layout:fixed;
	text-align:center;	
}

table.intro td {
	background-position:center 25px;
	background-repeat:no-repeat;
	background-size:25px auto;
	padding:65px 0 40px 0;
	position:relative;
	vertical-align:top;
}

table.intro td.ag {
	background-image:url(../images/agility.png);
}

table.intro td.fl {
	background-image:url(../images/flexibility.png);
}

table.intro td.fa {
	background-image:url(../images/familiarity.png);
}

table.intro h1 {
	font-size:36px;
	font-weight:normal;
	margin:0;
	padding:0;
}

table.intro p {
	font-size:16px;
	font-weight:lighter;
	line-height:22px;
	margin:0;
	padding:2px 35px 30px 35px;
}

table.intro span {
	bottom:30px;
	display:block;
	position:absolute;
	width:100%;
}

table.intro a {
	color:#1a6bc7;
	font-size:12px;	
	font-weight: bold;
}

.home_txt { 
	text-align:center;
	padding-bottom:25px;
}

.home_txt h1 {
	font-size:36px;
	font-weight:normal;
	line-height:44px;	
	margin:0;
}

.home_txt h2 {
	font-size:16px;
	font-weight:normal;
	line-height:24px;	
}

.home_txt p {
	font-size:16px;
	font-weight:lighter;
	line-height:24px;
	margin:40px auto;
	width:770px;	
}

.getInvolved {
	background:#f6f5f7;
	font-size:14px;
	font-weight:lighter;
	line-height:26px;
	padding:50px 0;
}

.getInvolved .wrapper {
	margin:auto;
	width:780px;
}

.getInvolved a {
	color:#1a6bc7;
	text-decoration:none;
}

.getInvolved table {
	font-size:12px;	
	margin-top:10px;
	table-layout:fixed;
	width:100%;
}
.getInvolved table td, .getInvolved table th {
	text-align:left;
}

.getInvolved table th {
	border-bottom:1px solid #e9e9e9;	
}

.getInvolved table td {
	border-top:1px solid #f0f0f0;	
}

#blu {
	display:table;
	font-size:12px;
	font-weight:lighter;
	line-height:28px;
	table-layout:fixed;
}

#blu a {
	color:#FFF;
	text-decoration:none;
}

#blu .cell {
	color:#FFF;
	display:table-cell;	
	padding:40px 0;
	overflow:hidden;
	vertical-align:middle;
}

#blu .cell.left {
	background:#1b2b3e;
	padding-right:54px;
}

#blu .cell.left .wrapper {
	float:right;	
}

#blu .cell.right {
	background:#184f8d;
	padding-left:54px;
}

#blu .cell.right .wrapper {
	float:left;	
}

#blu .cell .wrapper {
	width:425px;
}

#blu h2 {
	font-size:24px;
	font-weight:lighter;	
	margin:0 0 10px 0;
	padding:0;
}

.page-wrap:after {
  display: block;
  content: "";
}
#footer {
	background:#232323;
	color:#FFF;
	font-size:10px;
	font-weight:lighter;
	line-height:20px;
	padding:30px 0;
	text-align:center;
}
#footer, .page-wrap:after {
  height: 60px;
}

#footer .wrapper {
	padding:0 80px;
}

.bui {
	display:none;
	position:fixed;
	top:0;
	left:0;
	right:0;
	bottom:0;
	background:rgba(0,0,0,0.8);
	z-index:4;	
}

.disclaimer {
	background:#f6f5f5;
	font-size:12px;
	font-weight:lighter;
	line-height:24px;
	text-align:center;
}

.disclaimer .wrapper {
	margin:auto;
	padding:50px 0 50px 0;
	width:780px;
}

.disclaimer h2 {
	font-size:24px;
	font-weight:lighter;	
	margin:0 0 10px 0;
	padding:0;
}

.int_text {
	margin:60px auto 60px auto;
	width:780px;
}

.int_text a, .int_title a {
	color:#1a6bc7;
	/* font-weight:normal;	*/
}

.int_text p, .int_text ul, .int_text ol { 
	font-size:16px;
	line-height:28px;
	
}

.int_text p.l1 {
	padding-left:30px;	
}

.int_text h2 {
	font-size:24px;
	font-weight:normal;	
	margin:30px 0 0 0;
}

.int_text img {
	display:block;
	margin:30px auto;	
}

.int_text table {
	font-size:14px;
	margin-bottom:50px;
	width:100%;	
}
.int_text table td, .int_text table th {
	padding:7px;
	text-align:left;
}

.int_text table tr td:first-child, .int_text table tr th:first-child {
	padding-left:0px;
}

.int_text table.ul td {
	border-top:1px solid #e9e9e9;
}

ul.num {
	list-style:decimal;	
}

.int_title {
	font-size:16px;
	font-weight:lighter;
	margin:auto;
	margin-top:60px;
	padding:0 0 15px 0;
	position:relative;
	text-align:center;
	width:600px;	
}

.int_title.int_title_img {
	background-position:center top;
	background-repeat:no-repeat;
	background-size:25px auto;
	padding-top:40px;	
}

.int_title.int_title_img.architecture {
	background-image:url(../images/architecture.png);	
}

.int_title.int_title_img.community {
	background-image:url(../images/community.png);	
}

.int_title.int_title_img.download {
	background-image:url(../images/download.png);	
}

.int_title p {
	line-height:30px;
	margin:10px 0 25px 0;
}

.int_title h1 {
	font-size:36px;
	margin:0;
}

.int_title:after {
	background:#1a6bc7;
	bottom:0px;
	content:" ";
	height:5px;
	left:275px;
	position:absolute;
	width:50px;
}

table.intro a:before, table.intro a:after {
    backface-visibility: hidden;
    pointer-events: none;
}

table.intro a, .int_title a {
	display:inline-block;
    overflow: hidden;
	outline: medium none;
    position: relative;
    text-decoration: none;
    vertical-align: bottom;
    white-space: nowrap;
}

#header .dots, .aLeft, .aRight { display:none; }

div.download { text-align:center; }

div.download table { table-layout:fixed; }

div.download table a {
	background-size:16px auto;
	background-position:17px center;
	background-repeat:no-repeat;
	padding:10px 35px 10px 45px;
	line-height:40px;
	font-size:12px;
	font-weight:normal;
	color:#FFF;	
}

div.download table a.dl {
	background-color:#4aaf4c;
	background-size:13px auto;
	background-image:url(../images/download-ico.png);
}

div.download table a.dl:hover {
	background-color:#348436;
}

div.download table a.find {
	background-color:#4aaf4c;
	background-image:url(../images/btn-lens.png);
}

div.download table a.find:hover {
	background-color:#348436;
}

div.download table a.tutorial {
    background-color:#1a6bc7;
    background-image:url(../images/btn-lens.png);
}

div.download table a.tutorial:hover {
    background-color:#145aa8;
}

p.info {
	background-color: #ffc;
	border: solid 1px #cc9;
	padding: 5px;
}

/* This is to address an issue in Markdown processing which introduces <p> inside <li>. */
li p {
	margin-top: 0px;
}

.hidden {
  display:none;
}

/******************
 Search Bar
******************/

#menu .search-bar {
  line-height: 30px;
  margin: 0 20px 0 20px;
}

#menu .search-bar form {
  border-radius: 6px;
  border: solid 1px black;
  background-color: #1A6BC7;
}

#menu .search-bar input[type='text'] {
  border: none;
  color: white;
  background-color: transparent !important;
  font-family: lato;
  font-size: 14px;
  font-weight: inherit;
  padding: 0 0 0 8px;
  line-height: 20px;
  width: 44px;
}
#menu .search-bar input[placeholder] {
  opacity: .7;
}

#menu .search-bar:hover {
  background-color: black;
}

#menu .search-bar button[type='submit'] {
  display: inline;
  border: none;
  background:none;
  position: relative;
  color: white;
  font-size: 14px;
  cursor: pointer;
  width: 33px;
}
#menu .search-bar ::-webkit-input-placeholder {
   color: white;
}

#menu .search-bar :-moz-placeholder { /* Firefox 18- */
   color: white;  
}

#menu .search-bar ::-moz-placeholder {  /* Firefox 19+ */
   color: white;  
}

#menu .search-bar :-ms-input-placeholder {  
   color: white;
}

<|MERGE_RESOLUTION|>--- conflicted
+++ resolved
@@ -100,14 +100,7 @@
 }
 */
 #menu ul li.d, #menu ul li.d:hover {
-<<<<<<< HEAD
-	background:url(../images/download-ico.png) no-repeat left center #4aaf4c;
-	background-size:13px auto;
-	background-position:24px 16px;
-	display:inline-block;
-=======
 	background-color: #4aaf4c;
->>>>>>> e6534219
 	font-size:12px;
 	text-transform:uppercase;
 }
